--- conflicted
+++ resolved
@@ -262,12 +262,8 @@
                         } else {
                             console.warn(`Python ABR COMMAND: Invalid levelIndex ${newLevelIndex} or hlsInstance.levels not ready.`);
                         }
-<<<<<<< HEAD
-                    } else if (message.type === "NETWORK_SIM_UPDATE") { //
+                    } else if (message.type === "NETWORK_SIM_UPDATE") { // 网络模拟器状态更新
                         console.log("Handling NETWORK_SIM_UPDATE with data:", message.data);
-=======
-                    } else if (message.type === "NETWORK_SIM_UPDATE") { // 网络模拟器状态更新
->>>>>>> cd1f83eb
                         if (networkSimStatusSpan) { // 安全检查
                             if (message.data && typeof message.data.bandwidth_Mbps === 'number') {
                                 networkSimStatusSpan.textContent = `${message.data.bandwidth_Mbps.toFixed(2)} Mbps`;
@@ -277,12 +273,8 @@
                                 networkSimStatusSpan.textContent = "N/A";
                             }
                         }
-<<<<<<< HEAD
-                    } else if (message.type === "ABR_BW_ESTIMATE_UPDATE") {
+                    } else if (message.type === "ABR_BW_ESTIMATE_UPDATE") { // 处理Python ABR估算的带宽更新
                         console.log("Handling ABR_BW_ESTIMATE_UPDATE with data:", message.data);
-=======
-                    } else if (message.type === "ABR_BW_ESTIMATE_UPDATE") { // 处理Python ABR估算的带宽更新
->>>>>>> cd1f83eb
                         if (estimatedAbrBwSpan && message.data && typeof message.data.estimated_Mbps === 'number') { // 安全检查
                             estimatedAbrBwSpan.textContent = `${message.data.estimated_Mbps.toFixed(2)} Mbps`;
                         } else if (estimatedAbrBwSpan) {
@@ -307,11 +299,7 @@
                 return originalVideoPlay.apply(this, args);
             };
 
-<<<<<<< HEAD
-            video.addEventListener('playing', function() {
-=======
             video.addEventListener('playing', function() { // 视频开始播放事件
->>>>>>> cd1f83eb
                 const currentEventTime = Date.now();
                 console.log("PLAYING event fired. isRebuffering (before):", isRebuffering, "isFirstPlaySignal:", isFirstPlaySignal);
                 if (isRebuffering) {
@@ -323,12 +311,8 @@
                     if(rebufferingDurationSpan) rebufferingDurationSpan.textContent = `${totalRebufferingDurationMs} ms`; // 确保 rebufferingDurationSpan 有效
                 }
             });
-
-<<<<<<< HEAD
-            video.addEventListener('waiting', function() {
-=======
+          
             video.addEventListener('waiting', function() { // 视频等待（卡顿）事件
->>>>>>> cd1f83eb
                 const currentEventTime = Date.now();
                 console.log("WAITING event fired. isFirstPlaySignal:", isFirstPlaySignal, 
                             "video.currentTime:", video.currentTime, 
