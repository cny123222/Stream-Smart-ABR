--- conflicted
+++ resolved
@@ -184,7 +184,6 @@
                 logger.info("SIM_CTRL: Scenario player thread stopped.")
         self._thread = None # 清除线程引用
 
-<<<<<<< HEAD
 # --- Example default scenario ---
 def create_default_simulation_scenario(mode = -1):
     """Creates a default network simulation scenario."""
@@ -252,23 +251,7 @@
         player.add_step(5, 500_000)    # 5秒0.5 Mbps
         player.add_step(5, 2_000_000)   # 5秒2 Mbps
         player.add_step(30, None)       # 最后，再30秒全速
-
-=======
-# --- 示例默认场景 ---
-def create_default_simulation_scenario():
-    """创建默认网络模拟场景。"""
-    player = NetworkScenarioPlayer()
-    player.add_step(20, None)  # 从20秒全速开始（允许初始缓冲）
-    player.add_step(40, 5_000_000)   # 然后，40秒5 Mbps
-    player.add_step(60, 800_000)    # 然后，60秒0.8 Mbps
-    player.add_step(60, 10_000_000)  # 然后，60秒10 Mbps
-    # 总共20秒更快速波动的示例
-    player.add_step(5, 500_000)    # 5秒0.5 Mbps
-    player.add_step(5, 2_000_000)   # 5秒2 Mbps
-    player.add_step(5, 500_000)    # 5秒0.5 Mbps
-    player.add_step(5, 2_000_000)   # 5秒2 Mbps
-    player.add_step(30, None)       # 最后，再30秒全速
->>>>>>> cd1f83eb
+        
     return player
 
 if __name__ == '__main__':
