import os
import time
import logging
import threading
import requests
from urllib.parse import urlparse, urljoin, quote, unquote, parse_qs
import http.server
import socketserver
import socket
import webbrowser
import json # 用于WebSocket消息处理

# --- WebSocket和AsyncIO ---
import asyncio
import websockets

import AES # AES解密模块
from ABR import ABRManager, fetch_master_m3u8_for_abr_init
<<<<<<< HEAD
from QoE import QoEMetricsManager # Your QoE metrics manager
import network_simulator # Your network simulation module
import argparse

# --- Configuration ---
REBUFFERING = False
=======
from QoE import QoEMetricsManager # QoE指标管理器
import network_simulator # 网络模拟模块

# --- 配置 ---
>>>>>>> cd1f83eb
SERVER_HOST = '127.0.0.1'
SERVER_PORT = 8081
LOCAL_PROXY_HOST = '127.0.0.1'
LOCAL_PROXY_PORT = 8082
WEBSOCKET_PORT = 8083 # WebSocket服务器端口
DOWNLOAD_DIR = "download" # 在HLS.js直接播放时不常用
SOCKET_TIMEOUT_SECONDS = 10
VIDEO_TO_STREAM_NAME = "bbb_sunflower"
HTML_TEMPLATE_PATH = os.path.join(os.path.dirname(__file__), "player.html")

# --- 日志记录器设置 ---
logging.basicConfig(level=logging.INFO,
                    format='%(asctime)s - %(threadName)s - %(levelname)s - %(message)s',
                    handlers=[logging.StreamHandler()])
logger = logging.getLogger('HLSJS_Client_With_QoE')

# --- 本地代理服务器全局变量 ---
g_local_proxy_server_instance = None
g_proxy_runner_thread = None

# --- WebSocket服务器全局变量 ---
g_connected_websocket_clients = set()
g_websocket_server_thread = None
g_asyncio_loop_for_websocket = None
g_websocket_stop_event = None # 将是一个asyncio.Event

# 全局实例
qoe_manager = QoEMetricsManager()

# --- WebSocket服务器函数（handle_websocket_client需要路由QoE消息） ---
async def handle_websocket_client(websocket):
    global g_connected_websocket_clients, REBUFFERING
    client_identifier = getattr(websocket, 'path', None)
    if client_identifier is None:
        try: 
            client_identifier = f"{websocket.remote_address[0]}:{websocket.remote_address[1]}"
        except Exception: 
            client_identifier = "UnknownClient" # 如果remote_address也失败的备用方案
            
    logger.info(f"WebSocket client connected: {client_identifier}")
    g_connected_websocket_clients.add(websocket)
    try:
        async for message_str in websocket:
            logger.debug(f"WebSocket received from {client_identifier}: {message_str}")
            try:
                message = json.loads(message_str)
                if message.get("type") == "QOE_EVENT":
                    event_data = message.get("data", {})
                    print('--------------  ', event_data, ' -----------awawa')
                    event_name = event_data.get("event")
                    if event_data.get("value") is not None and event_data.get("value") < 1.0 and not REBUFFERING:
                        REBUFFERING = True
                        event_name = "REBUFFERING_START"
                    elif event_data.get("value") is not None and event_data.get("value") >= 1.0 and REBUFFERING:
                        REBUFFERING = False
                        event_name = "REBUFFERING_END"
                    timestamp = event_data.get("timestamp", time.time() * 1000)

                    if event_name == "STARTUP_LATENCY":
                        qoe_manager.record_startup_latency(event_data.get("value"), timestamp)
                    elif event_name == "REBUFFERING_START":
                        REBUFFERING = True
                        qoe_manager.record_rebuffering_start(timestamp)
                    elif event_name == "REBUFFERING_END":
                        REBUFFERING = False
                        qoe_manager.record_rebuffering_end(timestamp)
                    elif event_name == "QUALITY_SWITCH":
                        qoe_manager.record_quality_switch(
                            event_data.get("fromLevel"),
                            event_data.get("toLevel"),
                            event_data.get("toBitrate"),
                            timestamp
                        )
                    elif event_name == "PLAYBACK_ENDED":
                        qoe_manager.log_playback_session_end(timestamp)
                    elif event_name == "BUFFER_UPDATE":
                        buffer_value_seconds = event_data.get("value")
                        logger.debug(f"QoE Event from {client_identifier}: Buffer Update = {buffer_value_seconds:.2f}s at {timestamp}")
                        # 将缓冲区信息传递给 ABRManager
                        if ABRManager.instance:
                            # 需要在ABRManager中添加一个方法来接收这个值
                            ABRManager.instance.update_player_buffer_level(buffer_value_seconds) 
                        else:
                            logger.warning("ABRManager instance not available to update buffer level.")
                    else:
                        logger.warning(f"Unknown QoE event name from {client_identifier}: {event_name}")
                # else: # 如果有其他双向通信，可以处理非QoE消息
                #     logger.debug(f"Received non-QoE message from {client_identifier}: {message_str}")

            except json.JSONDecodeError:
                logger.error(f"Failed to decode JSON from WebSocket ({client_identifier}): {message_str}")
            except Exception as e:
                logger.error(f"Error processing message from {client_identifier}: {e}", exc_info=True)
    except websockets.exceptions.ConnectionClosedOK:
        logger.info(f"WebSocket client {client_identifier} disconnected gracefully.")
    except websockets.exceptions.ConnectionClosedError as e:
        logger.warning(f"WebSocket client {client_identifier} connection closed with error: {e}")
    except Exception as e:
        logger.error(f"Error in WebSocket client handler for {client_identifier}: {e}", exc_info=True)
    finally:
        g_connected_websocket_clients.remove(websocket)
        logger.info(f"WebSocket client {client_identifier} removed from connected set.")

async def run_websocket_server_async():
    global g_asyncio_loop_for_websocket, g_websocket_stop_event # g_asyncio_loop_for_websocket由调用线程设置

    # 健全性检查：确保我们认为使用的循环确实是当前运行的循环
    # 这部分主要用于调试；websockets.serve应该使用get_running_loop()
    try:
        current_loop = asyncio.get_running_loop()
        if g_asyncio_loop_for_websocket is not current_loop:
            logger.warning(
                f"run_websocket_server_async: g_asyncio_loop_for_websocket (id: {id(g_asyncio_loop_for_websocket)}) "
                f"is not the current running loop (id: {id(current_loop)}). This might be an issue if not intended."
            )
            # 如果start_websocket_server_in_thread正确设置了线程的循环，
            # 然后在该循环上调用run_until_complete来执行此协程，
            # 那么在此协程内get_running_loop()应该返回同一个循环。
    except RuntimeError:
        logger.error("run_websocket_server_async: No current asyncio loop running when expected!")
        return # 没有循环无法继续

    if g_websocket_stop_event is None:
        # 在此协程运行的循环上下文中创建事件
        g_websocket_stop_event = asyncio.Event() 

    logger.info(f"Starting WebSocket server on ws://{LOCAL_PROXY_HOST}:{WEBSOCKET_PORT}")
    
    server_instance = None
    try:
        # 从websockets.serve调用中移除loop=g_asyncio_loop_for_websocket
        async with websockets.serve(handle_websocket_client, LOCAL_PROXY_HOST, WEBSOCKET_PORT) as server:
            server_instance = server 
            server_address = "N/A"
            if server.sockets:
                try:
                    server_address = server.sockets[0].getsockname()
                except Exception: # 处理getsockname可能无法立即获得或在所有套接字类型上不可用的情况
                    pass
            logger.info(f"WebSocket server '{server_address}' now serving.")
            await g_websocket_stop_event.wait() 
    except asyncio.CancelledError:
        logger.info("WebSocket server task (run_websocket_server_async) was cancelled.")
    except Exception as e: # 捕获serve()期间的其他潜在错误
        logger.error(f"Error during websockets.serve: {e}", exc_info=True)
    finally:
        if server_instance:
            logger.info("Closing WebSocket server instance...")
            server_instance.close()
            try:
                await server_instance.wait_closed() 
            except Exception as e_close:
                logger.error(f"Error during server_instance.wait_closed: {e_close}")
        logger.info("WebSocket server (run_websocket_server_async) has shut down.")

def start_websocket_server_in_thread():
    global g_websocket_server_thread, g_asyncio_loop_for_websocket
    
    thread_loop = asyncio.new_event_loop()
    asyncio.set_event_loop(thread_loop)
    # 这个全局变量现在正确保存了由此WebSocket服务器线程独占管理的循环对象。
    g_asyncio_loop_for_websocket = thread_loop 

    try:
        thread_loop.run_until_complete(run_websocket_server_async())
    except KeyboardInterrupt: 
        logger.info("WebSocket server thread (run_until_complete) received KeyboardInterrupt.")
    except SystemExit: 
        logger.info("WebSocket server asyncio loop stopping (SystemExit).")
    finally:
        logger.info("WebSocket server thread: Cleaning up asyncio loop.")
        try:
            # 尝试取消此特定循环中的所有剩余任务
            all_tasks = asyncio.all_tasks(loop=thread_loop)
            if all_tasks:
                logger.info(f"Cancelling {len(all_tasks)} outstanding asyncio tasks in WebSocket thread loop...")
                for task in all_tasks:
                    if not task.done() and not task.cancelled(): # 检查是否需要取消
                        task.cancel()
                # 等待任务处理取消
                # 这个gather应该由循环本身运行。
                # 但是，run_until_complete已经退出。
                # 如果任务需要清理，我们可能需要在短暂的最终run_until_complete中运行gather。
                # 为了简单起见，我们假设取消已设置。
                # thread_loop.run_until_complete(asyncio.gather(*all_tasks, return_exceptions=True))
                # 如果循环已经停止，这可能很棘手。
            
            # 如果循环由于g_websocket_stop_event.set() -> run_until_complete完成而停止，
            # 那么我们继续关闭。
            if thread_loop.is_running(): # 如果run_until_complete干净退出，应该不为真
                logger.warning("WebSocket thread loop still running unexpectedly during cleanup; attempting stop.")
                thread_loop.stop()
            if not thread_loop.is_closed():
                thread_loop.close()
                logger.info("WebSocket server asyncio loop closed by thread.")
            else:
                logger.info("WebSocket server asyncio loop was already closed.")
        except RuntimeError as e:
             logger.error(f"RuntimeError during WebSocket thread loop cleanup: {e}")


async def broadcast_message_async(message_str):
    if g_connected_websocket_clients:
        # 创建发送消息的任务列表，避免在迭代期间集合发生变化的问题
        clients_to_send_to = list(g_connected_websocket_clients)
        tasks = [client.send(message_str) for client in clients_to_send_to]
        if tasks:
            results = await asyncio.gather(*tasks, return_exceptions=True)
            for i, result in enumerate(results):
                if isinstance(result, Exception):
                    client_repr = str(clients_to_send_to[i].remote_address) if hasattr(clients_to_send_to[i], 'remote_address') else "Unknown Client"
                    logger.error(f"Error sending message to WebSocket client {client_repr}: {result}")

def schedule_abr_broadcast(level_index):
    if g_asyncio_loop_for_websocket and g_asyncio_loop_for_websocket.is_running():
        message = json.dumps({"type": "SET_LEVEL", "levelIndex": level_index})
        # 安排异步广播函数在WebSocket的asyncio循环中运行
        asyncio.run_coroutine_threadsafe(broadcast_message_async(message), g_asyncio_loop_for_websocket)
    else:
        logger.warning("Cannot schedule ABR broadcast: WebSocket asyncio loop not available or not running.")
        
def schedule_abr_bw_estimate_broadcast(estimated_mbps):
    if g_asyncio_loop_for_websocket and g_asyncio_loop_for_websocket.is_running():
        message = json.dumps({"type": "ABR_BW_ESTIMATE_UPDATE", "data": {"estimated_Mbps": estimated_mbps}})
        asyncio.run_coroutine_threadsafe(broadcast_message_async(message), g_asyncio_loop_for_websocket)
    else:
        logger.warning("Cannot schedule ABR BW Estimate broadcast: WebSocket asyncio loop not available.")
        
def schedule_network_sim_status_broadcast(status_data):
    if g_asyncio_loop_for_websocket and g_asyncio_loop_for_websocket.is_running():
        message = json.dumps({"type": "NETWORK_SIM_UPDATE", "data": status_data})
        asyncio.run_coroutine_threadsafe(broadcast_message_async(message), g_asyncio_loop_for_websocket)
    else:
        logger.warning("Cannot schedule Network Sim Status broadcast: WebSocket asyncio loop not available or not running.")

class DecryptionProxyHandler(http.server.BaseHTTPRequestHandler):
    # 确保_rewrite_master_playlist向HLS.js提供所有变体
    # 这样HLS.js知道所有可用级别及其原始顺序。

    def do_GET(self):
        log_adapter = logging.LoggerAdapter(logger, {'path': self.path})
        request_log_tag = f"[ProxyRequest URI: {self.path}]"
        parsed_url = urlparse(self.path)
        path_components = parsed_url.path.strip('/').split('/')

        try:
            if parsed_url.path == '/' or parsed_url.path == '/player.html':
                log_adapter.info(f"{request_log_tag} Serving player.html")
                try:
                    with open(HTML_TEMPLATE_PATH, 'r', encoding='utf-8') as f:
                        html_content_template = f.read()

                    # 执行替换
                    html_content = html_content_template.replace("{LOCAL_PROXY_HOST}", LOCAL_PROXY_HOST) \
                                                    .replace("{LOCAL_PROXY_PORT}", str(LOCAL_PROXY_PORT)) \
                                                    .replace("{WEBSOCKET_PORT}", str(WEBSOCKET_PORT)) \
                                                    .replace("{VIDEO_TO_STREAM_NAME}", VIDEO_TO_STREAM_NAME)

                    self.send_response(200)
                    self.send_header('Content-type', 'text/html; charset=utf-8')
                    self.end_headers()
                    self.wfile.write(html_content.encode('utf-8'))
                except FileNotFoundError:
                    logger.error(f"HTML template file not found at {HTML_TEMPLATE_PATH}")
                    self.send_error(404, "HTML Player File Not Found")
                except Exception as e_html:
                    logger.error(f"Error serving HTML player: {e_html}", exc_info=True)
                    self.send_error(500, "Error serving HTML player")
                return

            if len(path_components) == 2 and path_components[0] == VIDEO_TO_STREAM_NAME and path_components[1] == "master.m3u8":
                video_name_from_url = path_components[0]
                original_master_m3u8_url = f"http://{SERVER_HOST}:{SERVER_PORT}/{video_name_from_url}/master.m3u8"
                log_adapter.info(f"{request_log_tag} Request for master M3U8. Fetching from: {original_master_m3u8_url}")
                try:
                    response = requests.get(original_master_m3u8_url, timeout=SOCKET_TIMEOUT_SECONDS)
                    response.raise_for_status()
                    master_content = response.text
                    # 此重写必须确保所有原始变体都存在，
                    # 这样HLS.js知道所有级别索引。
                    # 媒体播放列表的URL被代理。
                    modified_master_content = self._rewrite_master_playlist(master_content, original_master_m3u8_url)
                    
                    self.send_response(200)
                    self.send_header('Content-type', 'application/vnd.apple.mpegurl')
                    self.send_header("Access-Control-Allow-Origin", "*")
                    self.end_headers()
                    self.wfile.write(modified_master_content.encode('utf-8'))
                except requests.exceptions.RequestException as e:
                    self.send_error(502, f"Bad Gateway: Could not fetch master M3U8: {e}")
                return

            if len(path_components) == 3 and path_components[0] == VIDEO_TO_STREAM_NAME and path_components[2].endswith(".m3u8"):
                video_name_from_url = path_components[0]
                quality_dir_from_url = path_components[1]
                playlist_filename_from_url = path_components[2]
                original_media_m3u8_url = f"http://{SERVER_HOST}:{SERVER_PORT}/{video_name_from_url}/{quality_dir_from_url}/{playlist_filename_from_url}"
                try:
                    response = requests.get(original_media_m3u8_url, timeout=SOCKET_TIMEOUT_SECONDS)
                    response.raise_for_status()
                    media_content = response.text
                    modified_media_content = self._rewrite_media_playlist(media_content, original_media_m3u8_url)
                    self.send_response(200)
                    self.send_header('Content-type', 'application/vnd.apple.mpegurl')
                    self.send_header("Access-Control-Allow-Origin", "*")
                    self.end_headers()
                    self.wfile.write(modified_media_content.encode('utf-8'))
                except requests.exceptions.RequestException as e:
                    self.send_error(502, f"Bad Gateway: Could not fetch media M3U8: {e}")
                return

            if parsed_url.path == '/decrypt_segment':
                query_params = parse_qs(parsed_url.query)
                original_ts_url_on_server_encoded = query_params.get('url', [None])[0]
                if not original_ts_url_on_server_encoded:
                    self.send_error(400, "Bad Request: Missing 'url' parameter")
                    return
                original_ts_url_on_server = unquote(original_ts_url_on_server_encoded)
                segment_filename_for_log = original_ts_url_on_server.split('/')[-1]
                
                effective_segment_download_duration_for_abr = -1.0 # 初始化
                data_size_bytes = 0 # 初始化

                try:
                    # 步骤1：从源获取分片
                    # fetch_start_time = time.time() # 如果ABR依赖代理->客户端时间则不严格需要
                    response_ts = requests.get(original_ts_url_on_server, timeout=SOCKET_TIMEOUT_SECONDS, stream=False)
                    response_ts.raise_for_status()
                    encrypted_data = response_ts.content
                    # fetch_end_time = time.time() # 如果ABR依赖代理->客户端时间则不严格需要

                    if not encrypted_data:
                        self.send_error(502, "Bad Gateway: Empty TS content from origin")
                        return
                    
                    decrypted_data = AES.aes_decrypt_cbc(encrypted_data, AES.AES_KEY)
                    data_size_bytes = len(decrypted_data)

                    # 在开始数据传输之前发送HTTP头（无论是否限流）
                    self.send_response(200)
                    self.send_header('Content-type', 'video/MP2T')
                    self.send_header('Content-Length', str(data_size_bytes))
                    self.send_header("Access-Control-Allow-Origin", "*")
                    self.end_headers()

                    # 步骤2：使用network_simulator模拟发送到hls.js的带宽
                    current_sim_bps = network_simulator.get_current_simulated_bandwidth()

                    if current_sim_bps is not None and current_sim_bps > 0:
                        # 限流传输
                        effective_segment_download_duration_for_abr = network_simulator.throttle_data_transfer(
                            decrypted_data,
                            current_sim_bps,
                            self.wfile, # 传递输出流（套接字）
                            segment_filename_for_log
                        )
                    else:
                        # 无模拟，尽可能快地发送
                        log_adapter.info(f"{request_log_tag} - Sending segment {segment_filename_for_log} ({data_size_bytes / 1024:.1f} KB) at full speed.")
                        _t_actual_send_start = time.time()
                        self.wfile.write(decrypted_data)
                        self.wfile.flush()
                        _t_actual_send_end = time.time()
                        effective_segment_download_duration_for_abr = _t_actual_send_end - _t_actual_send_start
                        if effective_segment_download_duration_for_abr < 0.001: # 避免零或太小的值
                            effective_segment_download_duration_for_abr = 0.001
                
                except socket.error as e_sock: # 在self.wfile.write期间捕获套接字错误（无论是否限流）
                    logger.warning(f"{request_log_tag} Socket error sending segment {segment_filename_for_log} to hls.js: {e_sock}")
                    if ABRManager.instance: ABRManager.instance.report_download_error(original_ts_url_on_server)
                    # 如果套接字损坏，不要尝试发送进一步的错误响应
                    return 
                except requests.exceptions.RequestException as e_req: # 从源获取时出错
                    if ABRManager.instance: ABRManager.instance.report_download_error(original_ts_url_on_server)
                    self.send_error(502, f"Bad Gateway: Could not fetch TS: {e_req}")
                    return
                except Exception as e_proc: # 其他错误如解密等
                    logger.error(f"{request_log_tag} Error processing segment {segment_filename_for_log}: {e_proc}", exc_info=True)
                    if ABRManager.instance: ABRManager.instance.report_download_error(original_ts_url_on_server)
                    # 如果头部尚未发送或套接字正常，尝试发送错误
                    try:
                        if not self.headers_sent: # 有点启发式，可能需要更好的检查
                           self.send_error(500, f"Internal Server Error: Segment processing failed: {e_proc}")
                    except Exception as e_send_err:
                        logger.error(f"{request_log_tag} Further error sending 500: {e_send_err}")
                    return
                
                # 步骤3：报告给ABRManager（仅在上述没有阻止发送数据的致命错误时）
                if ABRManager.instance and effective_segment_download_duration_for_abr > 0 and data_size_bytes > 0:
                    ABRManager.instance.add_segment_download_stat(
                        original_ts_url_on_server,
                        data_size_bytes,
                        effective_segment_download_duration_for_abr
                    )
                return # /decrypt_segment结束
            
            self.send_error(404, "Not Found")
        except requests.exceptions.RequestException as e: 
            logger.error(f"{request_log_tag} Proxy HTTP fetch error: {e}"); 
            self.send_error(502, f"Bad Gateway: {e}")
        except Exception as e: 
            logger.error(f"{request_log_tag} Proxy error: {e}", exc_info=True); 
            self.send_error(500, "Internal Server Error")
            
    def _rewrite_master_playlist(self, master_content, original_master_url):
        lines = master_content.splitlines(); modified_lines = []
        for i in range(len(lines)):
            line = lines[i].strip()
            if line.startswith("#EXT-X-STREAM-INF:"):
                modified_lines.append(line) 
                if i + 1 < len(lines):
                    media_playlist_relative_or_absolute_url_in_master = lines[i+1].strip()
                    original_media_playlist_absolute_url = urljoin(original_master_url, media_playlist_relative_or_absolute_url_in_master)
                    parsed_original_media_playlist_url = urlparse(original_media_playlist_absolute_url)
                    proxied_media_playlist_url = f"http://{LOCAL_PROXY_HOST}:{LOCAL_PROXY_PORT}{parsed_original_media_playlist_url.path}"
                    modified_lines.append(proxied_media_playlist_url)
                    i += 1 
            else:
                modified_lines.append(line)
        return "\n".join(modified_lines)
    
    def _rewrite_media_playlist(self, media_content, original_media_url):
        lines = media_content.splitlines(); modified_lines = []
        base_url = urljoin(original_media_url, '.')
        for line in lines:
            s_line = line.strip()
            if s_line and not s_line.startswith("#") and (s_line.endswith(".ts") or ".ts?" in s_line):
                abs_seg_url = urljoin(base_url, s_line); enc_seg_url = quote(abs_seg_url, safe='')
                modified_lines.append(f"http://{LOCAL_PROXY_HOST}:{LOCAL_PROXY_PORT}/decrypt_segment?url={enc_seg_url}")
            else: modified_lines.append(line)
        return "\n".join(modified_lines)
    def log_message(self, format, *args): logger.debug(f"ProxyHTTP: {self.address_string()} - {args[0]} {args[1]}")

class ThreadingLocalProxyServer(socketserver.ThreadingMixIn, http.server.HTTPServer):
    daemon_threads = True
    allow_reuse_address = True

def _run_proxy_server_target():
    global g_local_proxy_server_instance
    try:
        g_local_proxy_server_instance = ThreadingLocalProxyServer(
            (LOCAL_PROXY_HOST, LOCAL_PROXY_PORT), DecryptionProxyHandler)
        logger.info(f"PROXY_THREAD: Local proxy server starting on http://{LOCAL_PROXY_HOST}:{LOCAL_PROXY_PORT}")
        g_local_proxy_server_instance.serve_forever() 
    except Exception as e: logger.error(f"PROXY_THREAD: Error: {e}", exc_info=True); g_local_proxy_server_instance = None
    finally: logger.info("PROXY_THREAD: Proxy server loop finished.")
    

def start_proxy_server():
    global g_proxy_runner_thread, g_local_proxy_server_instance
    if g_proxy_runner_thread and g_proxy_runner_thread.is_alive(): 
        return bool(g_local_proxy_server_instance) 
    g_local_proxy_server_instance = None 
    g_proxy_runner_thread = threading.Thread(target=_run_proxy_server_target, daemon=True, name="ProxyServerThread")
    g_proxy_runner_thread.start()
    time.sleep(0.5) 
    return bool(g_proxy_runner_thread.is_alive() and g_local_proxy_server_instance)


def stop_proxy_server():
    global g_local_proxy_server_instance, g_proxy_runner_thread
    if g_local_proxy_server_instance:
        logger.info("PROXY_MAIN: Stopping proxy server instance...")
        g_local_proxy_server_instance.shutdown()
        if g_proxy_runner_thread: g_proxy_runner_thread.join(timeout=2.0)
        g_local_proxy_server_instance.server_close()
        g_local_proxy_server_instance = None
        g_proxy_runner_thread = None
        logger.info("PROXY_MAIN: Proxy server stopped.")


def main():
<<<<<<< HEAD
    def main():
        global g_websocket_server_thread, g_asyncio_loop_for_websocket, qoe_manager

    # 创建解析器对象
    parser = argparse.ArgumentParser(description='Client application with two integer arguments')
    # 添加第一个整数参数
    parser.add_argument('arg1', type=int, help='abr_decision')
    # 添加第二个整数参数
    parser.add_argument('arg2', type=int, help='network_condition')
    # 添加第三个字符串参数
    parser.add_argument('arg3', type=str, help='write_path')
    # 解析命令行参数
    args = parser.parse_args()

    abr_decision = args.arg1
    # [1, 3]
    net_decision = args.arg2
    # [1, 8]
    write_path = args.arg3

    qoe_manager.set_write_path(write_path)
=======
    global g_websocket_server_thread, g_asyncio_loop_for_websocket, qoe_manager
>>>>>>> cd1f83eb
    abr_manager_instance = None
    scenario_player = None # 在这里定义scenario_player以便在finally中访问

    # AES密钥检查，DOWNLOAD_DIR创建
    if not hasattr(AES, 'AES_KEY') or not AES.AES_KEY: logger.error("AES_KEY missing!"); return
    if not callable(getattr(AES, 'aes_decrypt_cbc', None)): logger.error("aes_decrypt_cbc missing!"); return
    if not os.path.exists(DOWNLOAD_DIR): os.makedirs(DOWNLOAD_DIR)


    if not start_proxy_server(): 
        logger.error("HTTP Proxy server failed to start.")
        return

    logger.info("Starting WebSocket server thread...")
    g_websocket_server_thread = threading.Thread(target=start_websocket_server_in_thread, daemon=True, name="WebSocketServerThread")
    g_websocket_server_thread.start()
    time.sleep(1)
    
    if not (g_asyncio_loop_for_websocket and g_asyncio_loop_for_websocket.is_running()):
        logger.warning("WebSocket asyncio loop doesn't seem to be running. ABR/QoE control might fail.")

    master_m3u8_url = f"http://{SERVER_HOST}:{SERVER_PORT}/{VIDEO_TO_STREAM_NAME}/master.m3u8"
    available_streams = fetch_master_m3u8_for_abr_init(master_m3u8_url)
    if available_streams:
        # --- 选择想要的决策逻辑 ---
        # selected_logic = ABRManager.LOGIC_TYPE_BANDWIDTH_ONLY
        selected_logic = ABRManager.LOGIC_TYPE_BANDWIDTH_BUFFER
        # selected_logic = ABRManager.LOGIC_TYPE_ENHANCED_BUFFER_RESPONSE 
        if abr_decision == 1:
            selected_logic = ABRManager.LOGIC_TYPE_BANDWIDTH_ONLY
        elif abr_decision == 2:
            selected_logic = ABRManager.LOGIC_TYPE_BANDWIDTH_BUFFER
        elif abr_decision == 3:
            selected_logic = ABRManager.LOGIC_TYPE_BUFFER_ONLY
        else:
            logger.error("Invalid ABR decision. Using default logic.")
            selected_logic = ABRManager.LOGIC_TYPE_BANDWIDTH_BUFFER
            
        abr_manager_instance = ABRManager(
            available_streams,
            broadcast_abr_decision_callback=schedule_abr_broadcast,
            broadcast_bw_estimate_callback=schedule_abr_bw_estimate_broadcast,
            logic_type=selected_logic
        )
        abr_manager_instance.start()
    else:
        logger.error("Could not fetch streams for ABR init. ABR will not function.")

    # --- 初始化并启动网络场景播放器 ---
    logger.info("MAIN: Initializing and starting network scenario player...")
    network_simulator.set_bandwidth_update_callback(schedule_network_sim_status_broadcast)
<<<<<<< HEAD
    scenario_player = network_simulator.create_default_simulation_scenario(mode = net_decision)
    # Or, define a custom scenario:
=======
    scenario_player = network_simulator.create_default_simulation_scenario()
    # 或者，定义自定义场景：
>>>>>>> cd1f83eb
    # scenario_player = network_simulator.NetworkScenarioPlayer()
    # scenario_player.add_step(duration_seconds=10, bandwidth_bps=None) # 10秒全速
    # scenario_player.add_step(duration_seconds=20, bandwidth_bps=1_000_000) # 20秒1Mbps
    # ...
    scenario_player.start()


    player_url = f"http://{LOCAL_PROXY_HOST}:{LOCAL_PROXY_PORT}/player.html"
    logger.info(f"Opening player at: {player_url}")
    webbrowser.open(player_url)
    logger.info("Client setup complete. Press Ctrl+C to stop.")
    
    try:
        while True: 
            time.sleep(60)
            # qoe_manager.print_summary() # 可选的定期摘要
    except KeyboardInterrupt:
        logger.info("Ctrl+C pressed. Shutting down...")
    finally:
        logger.info("Initiating cleanup...")
        
        abr_streams_info = None
        if abr_manager_instance and hasattr(abr_manager_instance, 'available_streams'):
            abr_streams_info = abr_manager_instance.available_streams
        qoe_manager.log_playback_session_end(available_abr_streams=abr_streams_info) # 记录QoE会话结束
        
        if abr_manager_instance:
            logger.info("Stopping ABR Manager...")
            abr_manager_instance.stop()

        if scenario_player: # 停止场景播放器
            logger.info("Stopping Network Scenario Player...")
            scenario_player.stop()

        if g_asyncio_loop_for_websocket and g_websocket_stop_event:
            if not g_asyncio_loop_for_websocket.is_closed():
                logger.info("Signaling WebSocket server to stop...")
                g_asyncio_loop_for_websocket.call_soon_threadsafe(g_websocket_stop_event.set)
            else:
                logger.info("WebSocket asyncio loop already closed.")

        if g_websocket_server_thread and g_websocket_server_thread.is_alive():
            logger.info("Waiting for WebSocket server thread to join...")
            g_websocket_server_thread.join(timeout=5.0)
            if g_websocket_server_thread.is_alive(): 
                logger.warning("WebSocket server thread did not join cleanly.")

        stop_proxy_server() # 停止HTTP代理服务器
        logger.info("Client application finished.")

if __name__ == "__main__":
    main()<|MERGE_RESOLUTION|>--- conflicted
+++ resolved
@@ -16,19 +16,12 @@
 
 import AES # AES解密模块
 from ABR import ABRManager, fetch_master_m3u8_for_abr_init
-<<<<<<< HEAD
-from QoE import QoEMetricsManager # Your QoE metrics manager
-import network_simulator # Your network simulation module
-import argparse
-
-# --- Configuration ---
-REBUFFERING = False
-=======
 from QoE import QoEMetricsManager # QoE指标管理器
 import network_simulator # 网络模拟模块
+import argparse
 
 # --- 配置 ---
->>>>>>> cd1f83eb
+REBUFFERING = False
 SERVER_HOST = '127.0.0.1'
 SERVER_PORT = 8081
 LOCAL_PROXY_HOST = '127.0.0.1'
@@ -499,11 +492,8 @@
         g_proxy_runner_thread = None
         logger.info("PROXY_MAIN: Proxy server stopped.")
 
-
 def main():
-<<<<<<< HEAD
-    def main():
-        global g_websocket_server_thread, g_asyncio_loop_for_websocket, qoe_manager
+    global g_websocket_server_thread, g_asyncio_loop_for_websocket, qoe_manager
 
     # 创建解析器对象
     parser = argparse.ArgumentParser(description='Client application with two integer arguments')
@@ -523,9 +513,6 @@
     write_path = args.arg3
 
     qoe_manager.set_write_path(write_path)
-=======
-    global g_websocket_server_thread, g_asyncio_loop_for_websocket, qoe_manager
->>>>>>> cd1f83eb
     abr_manager_instance = None
     scenario_player = None # 在这里定义scenario_player以便在finally中访问
 
@@ -577,13 +564,8 @@
     # --- 初始化并启动网络场景播放器 ---
     logger.info("MAIN: Initializing and starting network scenario player...")
     network_simulator.set_bandwidth_update_callback(schedule_network_sim_status_broadcast)
-<<<<<<< HEAD
     scenario_player = network_simulator.create_default_simulation_scenario(mode = net_decision)
-    # Or, define a custom scenario:
-=======
     scenario_player = network_simulator.create_default_simulation_scenario()
-    # 或者，定义自定义场景：
->>>>>>> cd1f83eb
     # scenario_player = network_simulator.NetworkScenarioPlayer()
     # scenario_player.add_step(duration_seconds=10, bandwidth_bps=None) # 10秒全速
     # scenario_player.add_step(duration_seconds=20, bandwidth_bps=1_000_000) # 20秒1Mbps
